--- conflicted
+++ resolved
@@ -477,7 +477,6 @@
         ventas.push(nuevaVenta);
         // Guardar archivos actualizados antes de la lógica de notificación de umbral
         await writeJsonFile(VENTAS_FILE, ventas);
-<<<<<<< HEAD
         console.log('DEBUG_BACKEND: Ventas guardadas en archivo.');
 
         await writeJsonFile(NUMEROS_FILE, currentNumeros); // Guardar los números actualizados en el archivo
@@ -486,10 +485,6 @@
 
         await writeJsonFile(CONFIG_FILE, configuracion); // Guardar el config con el nuevo número de ticket
         console.log('DEBUG_BACKEND: Configuración actualizada y guardada en archivo.');
-=======
-        await writeJsonFile(NUMEROS_FILE, currentNumeros);
-        await writeJsonFile(CONFIG_FILE, configuracion); // Asegura que 'ultimo_numero_ticket' esté actualizado
->>>>>>> 6202517e
 
         res.status(200).json({ message: 'Compra realizada con éxito!', ticket: nuevaVenta });
         console.log('DEBUG_BACKEND: Respuesta de compra enviada al frontend.');
@@ -499,13 +494,8 @@
 
         if (configuracion.admin_whatsapp_numbers && configuracion.admin_whatsapp_numbers.length > 0) {
             configuracion.admin_whatsapp_numbers.forEach(adminNumber => {
-<<<<<<< HEAD
-                const whatsappUrl = `https://api.whatsapp.com/send?phone=${adminNumber}&text=${whatsappMessage}`;
-                console.log(`DEBUG_BACKEND: URL de WhatsApp generada para ${adminNumber}: ${whatsappUrl}`);
-=======
                 const whatsappUrl = `https://api.whatsapp.com/send?phone=${adminNumber}&text=${whatsappMessageIndividual}`;
-                console.log(`URL de WhatsApp para ${adminNumber} (Compra Individual): ${whatsappUrl}`);
->>>>>>> 6202517e
+                console.log(`DEBUG_BACKEND: URL de WhatsApp generada para ${adminNumber} (Compra Individual): ${whatsappUrl}`);
             });
         }
         console.log('DEBUG_BACKEND: Proceso de compra en backend finalizado.');
@@ -546,12 +536,8 @@
         // --- FIN: Lógica para Notificación de Ventas por Umbral (Resumen) ---
 
     } catch (error) {
-<<<<<<< HEAD
         console.error('ERROR_BACKEND: Error al procesar la compra:', error);
         // MODIFICACIÓN: Asegurar que la respuesta sea siempre un JSON válido en caso de error.
-=======
-        console.error('Error al procesar la compra:', error);
->>>>>>> 6202517e
         res.status(500).json({ message: 'Error interno del servidor al procesar la compra.', error: error.message });
     }
 });
@@ -871,7 +857,7 @@
             // Los números que NO deben resetearse son aquellos que tienen una reserva activa.
             // Una reserva está activa si su originalDrawNumber es el sorteo actual O el siguiente sorteo.
             const currentDrawCorrelative = parseInt(configuracion.numero_sorteo_correlativo);
-            const nextDrawCorrelative = currentDrawCorrelativo + 1;
+            const nextDrawCorrelative = currentDrawCorrelative + 1;
 
             const updatedNumeros = numeros.map(num => {
                 if (num.comprado && num.originalDrawNumber !== null) { // Solo si está comprado y tiene un sorteo original
@@ -1424,6 +1410,7 @@
         const currentTickets = await readJsonFile(VENTAS_FILE);
 
         const currentDrawDateStr = currentConfig.fecha_sorteo;
+        // CORRECCIÓN CLAVE: Usar currentDrawDateStr como base para el momento del sorteo
         const currentDrawDateMoment = moment.tz(currentDrawDateStr, CARACAS_TIMEZONE);
         const currentDrawCorrelative = currentConfig.numero_sorteo_correlativo;
 
@@ -1534,6 +1521,7 @@
         // Crear un objeto Moment que simule ser el día del sorteo pero después de la hora de corte.
         // Si la fecha actual ya es posterior a la del sorteo, simplemente usamos now para que la lógica de 'isAfter' funcione.
         const simulatedMoment = moment().tz(CARACAS_TIMEZONE);
+        // CORRECCIÓN: Usar currentDrawDateStr para inicializar el momento del sorteo
         const currentDrawDateMoment = moment.tz(currentDrawDateStr, CARACAS_TIMEZONE);
 
         // Si el sorteo actual es para una fecha pasada y no ha sido procesado, simulamos la hora de corte para forzar la evaluación.
